--- conflicted
+++ resolved
@@ -25,13 +25,8 @@
 map_fields     : "I"
 
 # In the simulation yaml (only relevant to the simulation portion of the pipeline)
-<<<<<<< HEAD
-nside_sky      : 64
-preset_strings : ["d9"] #, "s4", "f1", "a1", "co1", "cib1", "ksz1", "tsz1", "rg1"]
-=======
 nside_sky      : 256
 # preset_strings : ["d9", "s4", "f1", "a1", "co1", "cib1", "ksz1", "tsz1", "rg1"]
 preset_strings : ["d9", "s4", "f1", "a1", "co1", "ksz1", "tsz1"]
 
-n_test_cap: null
->>>>>>> 297b1dcf
+n_test_cap: null