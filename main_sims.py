--- conflicted
+++ resolved
@@ -78,22 +78,17 @@
     # pipeline_context.add_pipe(MakePlanckNoiseModelExecutor)
 
     # Download the noise model (much faster)
-<<<<<<< HEAD
     # The noise model is a summary of 100 Planck noise maps in the form of
     # an average noise map, a power spectrum, and a noise covariance matrix
     # for each detector frequency. It's much smaller than the original data
     # (processed above in commented out Executors)
     pipeline_context.add_pipe(DownloadNoiseModelExecutor)
-=======
-    # pipeline_context.add_pipe(DownloadNoiseModelExecutor)
->>>>>>> 55941341
 
     ############################
     # Simulation creation
     ############################
 
     # Needed for all:
-<<<<<<< HEAD
     if cfg.model.sim.cmb.use_chains:
         pipeline_context.add_pipe(ChainsConfigExecutor)
     else:
@@ -102,13 +97,6 @@
     pipeline_context.add_pipe(ObsCreatorExecutor)
     pipeline_context.add_pipe(NoiseMapCreatorExecutor)
     pipeline_context.add_pipe(SimCreatorExecutor)
-=======
-    # pipeline_context.add_pipe(ConfigExecutor)
-    # pipeline_context.add_pipe(TheoryPSExecutor)
-    # pipeline_context.add_pipe(ObsCreatorExecutor)
-    # pipeline_context.add_pipe(NoiseMapCreatorExecutor)
-    # pipeline_context.add_pipe(SimCreatorExecutor)
->>>>>>> 55941341
 
     # # TODO: Put this back in the pipeline yaml; fix/make executor
     # # pipeline_context.add_pipe(ShowSimsExecutor)  # Out of date, do not use.
