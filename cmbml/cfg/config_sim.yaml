--- conflicted
+++ resolved
@@ -10,11 +10,7 @@
   - override hydra/job_logging: custom_log
   - _self_
 
-<<<<<<< HEAD
-dataset_name: "${map_fields}_${scenario.nside}_${splits.name}_${model.sim.cmb.param_set_name}_3_fixed"
-=======
-dataset_name: "${map_fields}_${scenario.nside}_${splits.name}_junk"
->>>>>>> 55941341
+dataset_name: "${map_fields}_${scenario.nside}_${splits.name}"
 working_dir : "Simulation_Working/"
 hydra:
   mode: MULTIRUN
@@ -33,21 +29,11 @@
 # These are not to be used directly in the python
 # They are picked up from here and MAY be used elsewhere in the yamls.
 # In the scenario yaml
-<<<<<<< HEAD
-nside          : 128
-=======
-nside          : 32
->>>>>>> 55941341
+nside          : 512
 detectors      : [30, 44, 70, 100, 143, 217, 353, 545, 857]
 map_fields     : "I"
 
 # In the simulation yaml (only relevant to the simulation portion of the pipeline)
-<<<<<<< HEAD
-nside_sky      : 256
-# preset_strings : ["f1"]  #, "s4", "f1", "a1", "cib1", "ksz1", "tsz1", "rg1"]
+nside_sky      : 2048
 preset_strings : ["d9", "s4", "f1", "a1", "cib1", "ksz1", "tsz1", "rg1"]
-=======
-nside_sky      : 64
-preset_strings : ["d9"]  #, "s4", "f1", "a1", "cib1", "ksz1", "tsz1", "rg1"]
->>>>>>> 55941341
 # preset_strings : ["d9", "s4", "f1", "a1", "co1", "cib1", "ksz1", "tsz1", "rg1"]