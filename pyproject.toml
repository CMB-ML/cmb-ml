[tool.poetry]
name = "cmbml"
version = "0.0.0"
description = ""
authors = ["JamesAmato <116766236+JamesAmato@users.noreply.github.com>"]
readme = "README.md"

[tool.poetry.dependencies]
python = "^3.9"
torch = "1.12.1"
hydra-core = "^1.3.2"
healpy = "^1.17.1"
tqdm = "^4.66.2"
pysm3 = "^3.4.0"
camb = "^1.5.4"
pandas = "^2.2.2"
scikit-image = "<0.23.2"
scikit-learn = "^1.4.2"
seaborn = "^0.13.2"
cmbnncs = {git = "https://github.com/Guo-Jian-Wang/cmbnncs.git"}
h5py = "^3.11.0"
jinja2 = "^3.1.4"
requests = "^2.32.3"
<<<<<<< HEAD
ipython = "7.*"
notebook = "^7.2.1"
=======
chealpix = "^2022.10.30"
jupyter = "^1.0.0"
>>>>>>> ed7fb6ea

[tool.poetry.group.dev.dependencies]
pytest = "^8.0.1"
pylint = "^3.0.3"

[build-system]
requires = ["poetry-core>=1.0.0"]
build-backend = "poetry.core.masonry.api"<|MERGE_RESOLUTION|>--- conflicted
+++ resolved
@@ -21,13 +21,8 @@
 h5py = "^3.11.0"
 jinja2 = "^3.1.4"
 requests = "^2.32.3"
-<<<<<<< HEAD
-ipython = "7.*"
-notebook = "^7.2.1"
-=======
 chealpix = "^2022.10.30"
 jupyter = "^1.0.0"
->>>>>>> ed7fb6ea
 
 [tool.poetry.group.dev.dependencies]
 pytest = "^8.0.1"
